--- conflicted
+++ resolved
@@ -8,11 +8,8 @@
 
 Available commands:
   confusion_matrix             Plot confusion matrix for a specific run
-<<<<<<< HEAD
   compare_runs                 Compare performan between runs (horizontal bar plot)
-=======
   label_distribution           Plot label distributions (full and unambiguous)
->>>>>>> b1bac448
 """
 
 
@@ -34,10 +31,9 @@
         from utils.plot_helpers import plot_confusion_matrix
         parser = ArgParseDefault(description='Plot confusion matrix')
         parser.add_argument('-r', '--run', type=str, required=True, dest='run', help='Name of run')
-        args = parser.parse_args(sys.argv[2:3])
+        args = parser.parse_args(sys.argv[2:])
         plot_confusion_matrix(args.run)
 
-<<<<<<< HEAD
     def compare_runs(self):
         from utils.plot_helpers import plot_compare_runs
         parser = ArgParseDefault(description='Compare performan between runs (horizontal bar plot)')
@@ -45,7 +41,7 @@
         parser.add_argument('-s', '--performance_scores', type=list, default=['accuracy', 'f1_macro', 'precision_macro', 'recall_macro'], nargs='+', help='Scores to plot')
         args = parser.parse_args(sys.argv[2:])
         plot_compare_runs(args.runs, args.performance_scores)
-=======
+
     def label_distribution(self):
         from utils.plot_helpers import plot_label_distribution
         parser = ArgParseDefault(description='Plot label distribution')
@@ -61,7 +57,6 @@
                     plot_label_distribution(
                         args.data_path,
                         mode=mode, label=label, merged=merged)
->>>>>>> b1bac448
 
 if __name__ == '__main__':
     ArgParse()