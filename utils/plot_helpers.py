import os
import joblib
import logging
import sklearn.metrics
import pandas as pd
from utils.helpers import find_project_root, get_label_mapping
from utils.list_runs import ListRuns
import seaborn as sns
import matplotlib.pyplot as plt


logger = logging.getLogger(__name__)

def plot_confusion_matrix(run):
    f_path = os.path.join(find_project_root(), 'output', run)
    if not os.path.isdir(f_path):
        raise FileNotFoundError(f'Could not find run directory {f_path}')
    test_output_file = os.path.join(find_project_root(), 'output', run, 'test_output.csv')
    if not os.path.isfile(test_output_file):
        raise FileNotFoundError(f'No file {test_output_file} found for run {run}. Pass the option `write_test_output: true` when training the model.')
    df = pd.read_csv(test_output_file)
    label_mapping = get_label_mapping(f_path)
    labels = list(label_mapping.keys())
    cnf_matrix = sklearn.metrics.confusion_matrix(df.label, df.prediction)
    df = pd.DataFrame(cnf_matrix, columns=labels, index=labels)
    # plotting
    fig, ax = plt.subplots(1, 1, figsize=(6,4))
    sns.heatmap(df, ax=ax, annot=True, fmt='d', annot_kws={"fontsize": 8})
    ax.set(xlabel='predicted label', ylabel='true label')
    save_fig(fig, 'confusion_matrix', run)

<<<<<<< HEAD
def plot_compare_runs(runs, performance_scores):
    df = []
    run_dict = {}
    for run in runs:
        if ':' in run:
            run_name, alt_name = run.split(':')
            run_dict[run_name] = alt_name
        else:
            run_dict[run] = run
    for run, alt_name in run_dict.items():
        _df = ListRuns.collect_results(run=run)
        _df['name'] = alt_name
        if len(_df) == 0:
            raise FileNotFoundError(f'Could not find the run "{run}" in ./output/')
        elif len(_df) > 1:
            raise ValueError(f'Run name "{run}" is not unique. Found {len(_df):,} matching runs for this pattern.')
        df.append(_df)
    df = pd.concat(df)
    df = df[['name', *performance_scores]].melt(id_vars=['name'], var_name='performance', value_name='score')
    g = sns.catplot(x='score', y='name', hue='performance', kind='bar', orient='h', ci=None, aspect=2, data=df)
    fig = plt.gcf()
    save_fig(fig, 'compare_runs', '-'.join(run_dict.values()))

def save_fig(fig, fig_type, name, plot_formats=['png'], dpi=300):
    folder = os.path.join(find_project_root(), 'plots', fig_type)
    if not os.path.isdir(folder):
        os.makedirs(folder)
=======

def plot_label_distribution(
    data_path, mode='test', label='category', merged=True
):
    assert mode in ['train', 'test']
    assert label in ['category', 'type']
    assert type(merged) == bool
    config_dir = [label]
    if merged:
        config_dir.append('merged')

    data_dir = os.path.join(
        data_path, mode, '_'.join(config_dir))
    data_dir_unambiguous = os.path.join(
        data_path, mode, '_'.join(config_dir + ['unambiguous']))
    title = f"{label.capitalize()} {mode.capitalize()} " \
            f"{'Merged' if merged else ''}"

    df = pd.read_csv(os.path.join(data_dir, 'all.csv'))
    df_unambiguous = pd.read_csv(os.path.join(data_dir_unambiguous, 'all.csv'))
    labels = dict(df.label.value_counts())
    labels_unambiguous = dict(df_unambiguous.label.value_counts())
    # plotting
    fig, ax = plt.subplots(1, 1, figsize=(6, 4))
    g = sns.barplot(
        x=list(labels.values()), y=list(labels.keys()),
        ax=ax, orient='h', label='Full',
        color=sns.color_palette('muted')[0], edgecolor='w')
    g.set_xscale('log')
    g_unambiguous = sns.barplot(
        x=list(labels_unambiguous.values()),
        y=list(labels_unambiguous.keys()),
        ax=ax, orient='h', label='Unambiguous',
        color=sns.color_palette('bright')[0], edgecolor='w')
    g_unambiguous.set_xscale('log')
    ax.legend(loc='lower right')
    ax.set(title=title, xlabel='Number of samples', ylabel='Label')
    save_fig(fig, data_dir, 'label_distribution')
    file_name = '_'.join(config_dir + [mode, 'label-distribution'])
    pics_dir = os.path.join(data_path, 'pics')
    if not os.path.isdir(pics_dir):
        os.mkdir(pics_dir)
    save_fig(fig, pics_dir, file_name)


def get_label_mapping(run_path):
    label_mapping_path = os.path.join(run_path, 'label_mapping.pkl')
    if not os.path.isfile(label_mapping_path):
        raise FileNotFoundError(f'Could not find label mapping file {label_mapping_path}')
    with open(label_mapping_path, 'rb') as f:
        label_mapping = joblib.load(f)
    return label_mapping

def save_fig(fig, folder_path, name, plot_formats=['png'], dpi=300):
>>>>>>> b1bac448
    def f_name(fmt):
        f_name = '{}.{}'.format(name, fmt)
        return os.path.join(folder, f_name)
    for fmt in plot_formats:
        if not fmt == 'tiff':
            f_path = f_name(fmt)
            logger.info('Writing figure file {}'.format(os.path.abspath(f_path)))
            fig.savefig(f_name(fmt), bbox_inches='tight', dpi=dpi)<|MERGE_RESOLUTION|>--- conflicted
+++ resolved
@@ -29,7 +29,6 @@
     ax.set(xlabel='predicted label', ylabel='true label')
     save_fig(fig, 'confusion_matrix', run)
 
-<<<<<<< HEAD
 def plot_compare_runs(runs, performance_scores):
     df = []
     run_dict = {}
@@ -53,15 +52,7 @@
     fig = plt.gcf()
     save_fig(fig, 'compare_runs', '-'.join(run_dict.values()))
 
-def save_fig(fig, fig_type, name, plot_formats=['png'], dpi=300):
-    folder = os.path.join(find_project_root(), 'plots', fig_type)
-    if not os.path.isdir(folder):
-        os.makedirs(folder)
-=======
-
-def plot_label_distribution(
-    data_path, mode='test', label='category', merged=True
-):
+def plot_label_distribution(data_path, mode='test', label='category', merged=True):
     assert mode in ['train', 'test']
     assert label in ['category', 'type']
     assert type(merged) == bool
@@ -95,29 +86,21 @@
     g_unambiguous.set_xscale('log')
     ax.legend(loc='lower right')
     ax.set(title=title, xlabel='Number of samples', ylabel='Label')
-    save_fig(fig, data_dir, 'label_distribution')
+    save_fig(fig, 'label_distribution', data_dir)
     file_name = '_'.join(config_dir + [mode, 'label-distribution'])
     pics_dir = os.path.join(data_path, 'pics')
     if not os.path.isdir(pics_dir):
         os.mkdir(pics_dir)
     save_fig(fig, pics_dir, file_name)
 
-
-def get_label_mapping(run_path):
-    label_mapping_path = os.path.join(run_path, 'label_mapping.pkl')
-    if not os.path.isfile(label_mapping_path):
-        raise FileNotFoundError(f'Could not find label mapping file {label_mapping_path}')
-    with open(label_mapping_path, 'rb') as f:
-        label_mapping = joblib.load(f)
-    return label_mapping
-
-def save_fig(fig, folder_path, name, plot_formats=['png'], dpi=300):
->>>>>>> b1bac448
+def save_fig(fig, fig_type, name, plot_formats=['png'], dpi=300):
+    folder = os.path.join(find_project_root(), 'plots', fig_type)
+    if not os.path.isdir(folder):
+        os.makedirs(folder)
     def f_name(fmt):
         f_name = '{}.{}'.format(name, fmt)
-        return os.path.join(folder, f_name)
+        return os.path.abspath(os.path.join(folder, f_name))
     for fmt in plot_formats:
-        if not fmt == 'tiff':
-            f_path = f_name(fmt)
-            logger.info('Writing figure file {}'.format(os.path.abspath(f_path)))
-            fig.savefig(f_name(fmt), bbox_inches='tight', dpi=dpi)+        f_path = f_name(fmt)
+        logger.info(f'Writing figure file {f_path}')
+        fig.savefig(f_path, bbox_inches='tight', dpi=dpi)